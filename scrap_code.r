--- conflicted
+++ resolved
@@ -247,73 +247,6 @@
 saveRDS(training, 'training.rds')
 
 
-<<<<<<< HEAD
-=======
-
-########################################################################
-
-# Finds utm zone from longitude - allows to analyze data spanning multiple UTM zones
-# This function is necessary for LongLatToUTM (below)
-# It intakes:
-# Longitude (numeric)
-# It outputs:
-# UTM zone (numeric)
-long2UTMzone <- function(long) {
-  ## Function to get the UTM zone for a given longitude
-  (floor((long + 180)/6) %% 60) + 1
-}
-
-# Converts coodinates from lat/long to UTM.
-# this allows merging dataframes with different coordinates.
-# It converts all points to to 30m resolution by finding the nearest coordinate multiple of 30.
-# It intakes:
-# x and y = longitude and latitude, respectively (numeric or vector)
-# It outputs:
-# Dataframe with zone, x and y columns in UTM format.
-LongLatToUTM <- function(x,y){
-  xy <- data.frame(x = x, y = y)
-  xy$zone <- long2UTMzone(x)
-
-  # split the dataframe by UTM zones
-  list_zones <- split(xy, xy$zone)
-
-  res_list <- list()
-
-  #must convert coodinates separately for different zones
-  for (i in 1:length(list_zones)){
-    z <- list_zones[[i]][1,ncol(list_zones[[i]])] #obtain zone value
-    coordinates(list_zones[[i]]) <- c("x", "y")
-    proj4string(list_zones[[i]]) <- CRS("+proj=longlat +datum=WGS84") #convert to spatial object
-    # EPSG code calculated for the southern hemisphere as 32700+UTM zone
-    # add converted coordinates back into the list
-    # obtain list of SpatialObjects, one per UTM zone, with the UTM coordinates.
-    res_list <- append(res_list, spTransform(list_zones[[i]], CRS(paste("+proj=utm +zone=", z, " +init=epsg:327", z, sep=''))) )
-  }
-
-  #convert SpatialObjects into data frames
-  res_list <- lapply(res_list, as.data.frame)
-
-  #if our data spans more than one UTM zone, res_list will have more than one element.
-  #in this case, we unite them all into a single dataframe with zone, x and y columns.
-  if (length(res_list) != 1){
-    for (i in 2:length(res_list)){
-    res_list[[1]] <- rbind(res_list[[1]], res_list[[i]])
-    }
-  }
-  
-  #convert all coordinates to the nearest multiple of 30 (nearest pixel present in Landsat resolution)
-  res_list[[1]]$x <- round( res_list[[1]]$x/30 ) * 30
-  res_list[[1]]$y <- round( res_list[[1]]$y/30 ) * 30
-
-  result <- res_list[[1]][ order(as.numeric(row.names(res_list[[1]]))), ]
-
-  #returns dataframe with zone, x and y columns.
-  return(result)
-}
-
-
-
->>>>>>> eafc81e0
 setwd("/home/aavila/Documents/forest_regrowth")
 
 
@@ -413,11 +346,7 @@
 
 list.files(path = './mapbiomas/regrowth_rasters', pattern=locations[6], full.names=TRUE)   # obtain paths for all files for that location
 
-<<<<<<< HEAD
 raster::extent(raster('0000000000-0000095232_lulc.tif'))
-=======
-raster::extent(raster('./mapbiomas/regrowth_rasters/0000031744-0000000000_1988.tif'))
->>>>>>> eafc81e0
 
 # > range(regrowth$lat)
 # [1] -11.141041  -3.282579
@@ -427,7 +356,6 @@
 
 # [1] "/home/aavila/Documents/forest_regrowth/mapbiomas/regrowth_rasters/0000000000-0000031744_2006.tif"
 # has different extent - something went wrong there.
-<<<<<<< HEAD
 # [31] "./mapbiomas/regrowth_rasters/0000000000-0000000000_2019.tif" is missing
 
 
@@ -450,6 +378,27 @@
 # ymin       : -3.282444 
 # ymax       : 5.272392 
 
-=======
-# [31] "./mapbiomas/regrowth_rasters/0000000000-0000000000_2019.tif" is missing
->>>>>>> eafc81e0
+
+
+######################
+
+path <- './mapbiomas/regrowth_rasters'
+files <- list.files(path)
+locations <- str_sub(files, end = -10)
+locations <- unique(locations)
+locations[3]
+
+
+list.files(path = './mapbiomas/regrowth_rasters', pattern=locations[6], full.names=TRUE)   # obtain paths for all files for that location
+
+raster::extent(raster('./mapbiomas/regrowth_rasters/0000031744-0000000000_1988.tif'))
+
+# > range(regrowth$lat)
+# [1] -11.141041  -3.282579
+# > range(regrowth$lon)
+# [1] -73.86052 -65.43638
+
+
+# [1] "/home/aavila/Documents/forest_regrowth/mapbiomas/regrowth_rasters/0000000000-0000031744_2006.tif"
+# has different extent - something went wrong there.
+# [31] "./mapbiomas/regrowth_rasters/0000000000-0000000000_2019.tif" is missing